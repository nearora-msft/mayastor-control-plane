#!/usr/bin/env groovy

// Searches previous builds to find first non aborted one
def getLastNonAbortedBuild(build) {
  if (build == null) {
    return null;
  }

  if(build.result.toString().equals("ABORTED")) {
    return getLastNonAbortedBuild(build.getPreviousBuild());
  } else {
    return build;
  }
}

// Send out a slack message if branch got broken or has recovered
def notifySlackUponStateChange(build) {
  def cur = build.getResult()
  def prev = getLastNonAbortedBuild(build.getPreviousBuild())?.getResult()
  if (cur != prev) {
    if (cur == 'SUCCESS') {
      slackSend(
        channel: '#mayastor-control-plane',
        color: 'normal',
        message: "Branch ${env.BRANCH_NAME} has been fixed :beers: (<${env.BUILD_URL}|Open>)"
      )
    } else if (prev == 'SUCCESS') {
      slackSend(
        channel: '#mayastor-control-plane',
        color: 'danger',
        message: "Branch ${env.BRANCH_NAME} is broken :face_with_raised_eyebrow: (<${env.BUILD_URL}|Open>)"
      )
    }
  }
}

def mainBranches() {
    return BRANCH_NAME == "develop" || BRANCH_NAME.startsWith("release-");
}

run_linter = true
rust_test = true
bdd_test = true

// Will skip steps for cases when we don't want to build
if (currentBuild.getBuildCauses('jenkins.branch.BranchIndexingCause') && mainBranches()) {
    print "INFO: Branch Indexing, skip tests and push the new images."
    run_linter = false
    rust_test = false
    bdd_test = false
    build_images = true
}

// Only schedule regular builds on main branches, so we don't need to guard against it
String cron_schedule = mainBranches() ? "0 2 * * *" : ""

pipeline {
  agent none
  options {
    timeout(time: 1, unit: 'HOURS')
  }
  parameters {
    booleanParam(defaultValue: true, name: 'build_images')
  }
  triggers {
    cron(cron_schedule)
  }

  stages {
    stage('init') {
      agent { label 'nixos-mayastor' }
      steps {
        step([
          $class: 'GitHubSetCommitStatusBuilder',
          contextSource: [
            $class: 'ManuallyEnteredCommitContextSource',
            context: 'continuous-integration/jenkins/branch'
          ],
          statusMessage: [ content: 'Pipeline started' ]
        ])
      }
    }
    stage('linter') {
      agent { label 'nixos-mayastor' }
      when {
        beforeAgent true
        not {
          anyOf {
            branch 'master'
<<<<<<< HEAD
            branch 'release-*'
=======
>>>>>>> c3762d60
            branch 'hotfix-*'
            expression { run_linter == false }
          }
        }
      }
      steps {
        sh 'printenv'
        sh 'nix-shell --run "./scripts/rust/generate-openapi-bindings.sh"'
        sh 'nix-shell --run "cargo fmt --all -- --check"'
        sh 'nix-shell --run "cargo clippy --all-targets -- -D warnings"'
        sh 'nix-shell --run "black tests/bdd"'
        sh 'nix-shell --run "./scripts/check-deploy-yamls.sh"'
      }
    }
    stage('test') {
      when {
        beforeAgent true
        not {
          anyOf {
            branch 'master'
            branch 'hotfix-*'
          }
        }
      }
      parallel {
        stage('rust unit tests') {
          when{
            expression { rust_test == true }
          }
          agent { label 'nixos-mayastor' }
          steps {
            withCredentials([usernamePassword(credentialsId: 'dockerhub', usernameVariable: 'USERNAME', passwordVariable: 'PASSWORD')]) {
              sh 'echo $PASSWORD | docker login -u $USERNAME --password-stdin'
            }
            sh 'printenv'
            sh 'nix-shell --run "./scripts/rust/test.sh"'
          }
          post {
            always {
              // in case of abnormal termination of any nvmf test
              sh 'sudo nvme disconnect-all'
            }
          }
        }
        stage('BDD tests') {
          when{
            expression { bdd_test == true }
          }
          agent { label 'nixos-mayastor' }
          steps {
            withCredentials([usernamePassword(credentialsId: 'dockerhub', usernameVariable: 'USERNAME', passwordVariable: 'PASSWORD')]) {
              sh 'echo $PASSWORD | docker login -u $USERNAME --password-stdin'
            }
            sh 'printenv'
            sh 'nix-shell --run "cargo test -p deployer-cluster"'
            sh 'nix-shell --run "./scripts/python/test.sh"'
          }
          post {
            always {
              // in case of abnormal termination of any nvmf test
              sh 'sudo nvme disconnect-all'
            }
          }
        }
        stage('image build test') {
          when {
            branch 'staging'
          }
          agent { label 'nixos-mayastor' }
          steps {
            sh './scripts/nix/git-submodule-init.sh --force'
            sh './scripts/release.sh --skip-publish --debug --build-bins'
          }
        }
      }// parallel stages block
    }// end of test stage
    stage('build and push images') {
      agent { label 'nixos-mayastor' }
      when {
        beforeAgent true
        allOf {
          expression { params.build_images == true }
          anyOf {
            branch 'master'
            branch 'release-*'
<<<<<<< HEAD
=======
            branch 'release/*'
>>>>>>> c3762d60
            branch 'hotfix-*'
            branch 'develop'
          }
        }
      }
      steps {
        withCredentials([usernamePassword(credentialsId: 'dockerhub', usernameVariable: 'USERNAME', passwordVariable: 'PASSWORD')]) {
            sh 'echo $PASSWORD | docker login -u $USERNAME --password-stdin'
        }
        sh 'printenv'
        sh './scripts/nix/git-submodule-init.sh --force'
        sh './scripts/release.sh'
      }
      post {
        always {
          sh 'docker image prune --all --force'
        }
      }
    }
  }

  // The main motivation for post block is that if all stages were skipped
  // (which happens when running cron job and branch != develop) then we don't
  // want to set commit status in github (jenkins will implicitly set it to
  // success).
  post {
    always {
      node(null) {
        script {
          // If no tests were run then we should neither be updating commit
          // status in github nor send any slack messages
          if (currentBuild.result != null) {
            step([
                    $class            : 'GitHubCommitStatusSetter',
                    errorHandlers     : [[$class: "ChangingBuildStatusErrorHandler", result: "UNSTABLE"]],
                    contextSource     : [
                            $class : 'ManuallyEnteredCommitContextSource',
                            context: 'continuous-integration/jenkins/branch'
                    ],
                    statusResultSource: [
                            $class : 'ConditionalStatusResultSource',
                            results: [
                                    [$class: 'AnyBuildResult', message: 'Pipeline result', state: currentBuild.getResult()]
                            ]
                    ]
            ])
            if (env.BRANCH_NAME == 'develop') {
              notifySlackUponStateChange(currentBuild)
            }
          }
        }
      }
    }
  }
}<|MERGE_RESOLUTION|>--- conflicted
+++ resolved
@@ -87,10 +87,7 @@
         not {
           anyOf {
             branch 'master'
-<<<<<<< HEAD
-            branch 'release-*'
-=======
->>>>>>> c3762d60
+            branch 'release/*'
             branch 'hotfix-*'
             expression { run_linter == false }
           }
@@ -102,7 +99,6 @@
         sh 'nix-shell --run "cargo fmt --all -- --check"'
         sh 'nix-shell --run "cargo clippy --all-targets -- -D warnings"'
         sh 'nix-shell --run "black tests/bdd"'
-        sh 'nix-shell --run "./scripts/check-deploy-yamls.sh"'
       }
     }
     stage('test') {
@@ -176,10 +172,7 @@
           anyOf {
             branch 'master'
             branch 'release-*'
-<<<<<<< HEAD
-=======
             branch 'release/*'
->>>>>>> c3762d60
             branch 'hotfix-*'
             branch 'develop'
           }
